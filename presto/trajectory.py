import numpy as np
import math, copy, cctk, os, re, logging, time
import fasteners

import h5py
import presto

logger = logging.getLogger(__name__)

class Trajectory():
    """

    Attributes:
        timestep (float): in fs
        frames (list of presto.Frame):
        stop_time (float): how long to run for

        high_atoms (np.ndarray): to calculate at high level of theory, list of 1-indexed atom numbers
        active_atoms (np.ndarray): non-frozen atoms, list of 1-indexed atom numbers

        atomic_numbers (cctk.OneIndexedArray): list of atomic numbers
        masses (cctk.OneIndexedArray): list of masses

        calculator (presto.calculators.Calculator):
        integrator (presto.integrators.Integrator):
        reporters (list of presto.reporters.Reporter):
        checks (list of presto.checks.Check):

        finished (bool):
        forwards (bool):

        checkpoint_filename (str):
        checkpoint_interval (int):
        lock (fasteners.InterProcessLock): lock object
        save_interval (int): how many frames to save
        buffer (int): how many frames to keep in memory

        bath_scheduler (function): maps time to desired temperature, in K.
        termination_function (function): determines if the trajectory is finished or not
    """

    def __init__(
        self,
        calculator=None,
        integrator=None,
        reporters=list(),
        checks=list(),
        timestep=None,
        atomic_numbers=None,
        high_atoms=None,
        forwards=True,
        checkpoint_filename=None,
        checkpoint_interval=10,
        stop_time=None,
        save_interval=1,
        buffer=100,
        load_frames="all", # or ``first`` or ``last`` or a slice
        bath_scheduler=298,
        termination_function=None,
        **kwargs
    ):

        # do this first!
        if timestep is not None:
            assert timestep > 0, "can't have timestep ≤ 0!"
            self.timestep = float(timestep)

        # also do this first, so checkpoint file can overrule as needed
        if forwards is not None:
            assert isinstance(forwards, bool), "forwards must be bool"
            self.forwards = forwards
        elif not hasattr(self, "forwards"):
            self.forwards = True

        if checkpoint_filename is not None:
            assert isinstance(checkpoint_filename, str), "need string for file"
        self.checkpoint_filename = checkpoint_filename

        assert isinstance(checkpoint_interval, int) and checkpoint_interval > 0, "checkpoint_interval must be positive integer"
        self.checkpoint_interval = checkpoint_interval

        self.lock = None
        self.initialize_lock()
        self.frames = list()

        if self.has_checkpoint():
            self.load_from_checkpoint(load_frames)

        # now we carry on building the "mundane" attributes 
        if calculator is not None:
            assert isinstance(calculator, presto.calculators.Calculator), "need a valid calculator!"
        self.calculator = calculator

        if integrator is not None:
            assert isinstance(integrator, presto.integrators.Integrator), "need a valid integrator!"
        self.integrator = integrator

        assert all([isinstance(c, presto.checks.Check) for c in checks])
        self.checks = checks

        assert all([isinstance(r, presto.reporters.Reporter) for r in reporters])
        self.reporters = reporters

        if atomic_numbers is not None:
            assert isinstance(atomic_numbers, cctk.OneIndexedArray), "atomic numbers must be cctk 1-indexed array!"
            self.atomic_numbers = atomic_numbers
        elif not hasattr(self, "atomic_numbers"):
            raise ValueError("no atomic numbers specified")

        if not hasattr(self, "finished"):
            self.finished = False

        if high_atoms is not None:
            assert isinstance(high_atoms, np.ndarray), "high_atoms must be np.ndarray!"
            self.high_atoms = high_atoms
        else:
            self.high_atoms = None

        active_atoms = None
        if "active_atoms" in kwargs:
            active_atoms = kwargs["active_atoms"]
            assert isinstance(active_atoms, np.ndarray), "active_atoms must be np.ndarray!"
            self.active_atoms = active_atoms
        elif "inactive_atoms" in kwargs:
            self.set_inactive_atoms(kwargs["inactive_atoms"])
        else:
            # assume all atoms are active
            self.set_inactive_atoms(None)
            

        if not hasattr(self, "masses"):
            self.masses = cctk.OneIndexedArray([float(cctk.helper_functions.draw_isotopologue(z)) for z in atomic_numbers])

        if not hasattr(self, "frames"):
            self.frames = []

        if not hasattr(self, "stop_time"):
            assert (isinstance(stop_time, float)) or (isinstance(stop_time, int)), "stop_time needs to be numeric!"
            assert stop_time > 0, "stop_time needs to be positive!"
            self.stop_time = stop_time

        assert isinstance(save_interval, int), "save_interval needs to be positive"
        assert save_interval > 0, "save_interval needs to be positive"
        self.save_interval = save_interval

        assert isinstance(buffer, int), "buffer needs to be positive"
        assert buffer > 0, "buffer needs to be positive"
        self.buffer = buffer

        # build bath scheduler
        if hasattr(bath_scheduler, "__call__"):
            self.bath_scheduler = bath_scheduler
        elif isinstance(bath_scheduler, (int, float)):
            # most of the time it's ok just to keep things constant.
            def sched(time):
                return bath_scheduler
            self.bath_scheduler = sched
        else:
            raise ValueError(f"unknown type {type(bath_scheduler)} for bath_scheduler - want either a function or a number!")

        # build termination function
        if termination_function is not None:
            assert hasattr(termination_function, "__call__"), "termination_function must be a function!"
            self.termination_function = termination_function
        else:
            # if we haven't specified any criteria, we don't want to end before time's up! so we'll just say "end never."
            def term(time):
                return False
            self.termination_function = term

    def __str__(self):
        return f"Trajectory({len(self.frames)} frames)"

    def __repr__(self):
        return f"Trajectory({len(self.frames)} frames)"

    def set_inactive_atoms(self, inactive_atoms):
        """
        Since sometimes it's easier to specify the inactive atoms than the inactive atoms, this method updates ``self.active_atoms`` with the complement of ``inactive_atoms``.

        Args:
        inactive_atoms (None or np.ndarray)
        """
        active_atoms = list(range(1, len(self.atomic_numbers)+1))
        if inactive_atoms is not None:
            assert isinstance(inactive_atoms, (list, np.ndarray)), "Need list of atoms!"
            for atom in inactive_atoms:
                active_atoms.remove(atom)
        
        self.active_atoms = np.array(active_atoms)

    def run(self, keep_all=False, time=None, **kwargs):
        """
        Run the trajectory.

        Args:
            keep_all (bool): whether or not to keep all frames in memory
            time (float): total time to run for -- default is None, implying trajectory should be run until finished
        """
        if self.checkpoint_filename is None:
            if "checkpoint_filename" in kwargs:
                self.checkpoint_filename = kwargs["checkpoint_filename"]
            else:
                raise ValueError("no checkpoint filename given!")

        self.load_from_checkpoint(slice(-1, None, None))
        assert len(self.frames) == 1, "Wrong number of frames - do you need to call trajectory.initialize()?"

        if self.finished:
            logger.info("Trajectory already finished!")
        else:
            # initialize runtime controller
            controller = presto.controller.Controller(self, **kwargs)
            try:
                controller.run(runtime=time)
            except Exception as e:
                raise ValueError(f"Trajectory run terminated prematurely due to error: {e}")

        if keep_all:
            self.load_from_checkpoint()
            assert self.frames[0].time == 0, "missing first frame despite keep_all being True!"

        return self

    def initialize(self, frame=None, positions=None, velocities=None, accelerations=None, init_atoms=None, **kwargs):
        """
        Adds first frame with randomly-initialized velocities.
        Velocities are taken from the Maxwell–Boltzmann distribution for the given temperature.

        Can pass either a frame (from a different trajectory) or positions/velocities/accelerations.

        Args:
            frame (presto.frame.Frame): frame to modify or copy
            positions (cctk.OneIndexedArray): starting positions
            velocities (cctk.OneIndexedArray): starting velocities, optional.
            accelerations (cctk.OneIndexedArray): starting accelerations, optional.
            init_atoms (list of int): atoms to randomly give starting velocity. can be a list of indices.
                if velocity is ``None`` all active atoms will be given a starting velocity.

        Returns:
            frame
        """

        # have we already initialized things?
        if len(self.frames):
            return
        elif self.has_checkpoint():
            self.load_from_checkpoint(slice(-1,None,None))
            assert len(self.frames), "didn't load frames properly!"
            return

        logger.info("Initializing new trajectory...")

        # if we get given a frame, we'll just copy everything from that
        if frame is not None:
            assert isinstance(frame, presto.frame.Frame), "need a valid frame"
            positions = frame.positions
            velocities = frame.velocities
            accelerations = frame.accelerations

        # initialize with zero velocity and acceleration
        assert isinstance(positions, cctk.OneIndexedArray), "positions must be a one-indexed array!"
        zeros = np.zeros_like(positions, dtype="float").view(cctk.OneIndexedArray)
        frame = presto.frame.Frame(self, positions, zeros, zeros, bath_temperature=self.bath_scheduler(0), time=0.0)

        # then adjust velocity and acceleration after-the-fact
        if velocities is None:
            frame.add_thermal_energy()
        else:
            assert isinstance(velocities, cctk.OneIndexedArray)
            velocities[frame.inactive_mask()] = 0.0
            frame.velocities += velocities

            # add extra kick to requested atoms
            if init_atoms:
                frame.add_thermal_energy(atoms=init_atoms)

        if accelerations is not None:
            assert isinstance(accelerations, cctk.OneIndexedArray)
            accelerations[frame.inactive_mask()] = 0.0
            frame.accelerations += accelerations

        self.frames = [frame]
        self.save()

    def has_checkpoint(self):
        if self.checkpoint_filename is None:
            return False
        if os.path.exists(self.checkpoint_filename):
            return True
        else:
            return False

    def load_from_checkpoint(self, frames="all"):
        """
        Loads frames from ``self.checkpoint_filename``.

        Args:
            frames (Slice object): if not all frames are desired, a Slice object can be passed
                or a string - ``all``, ``first``, ``last``, or ``buffer``

        Returns:
            nothing
        """
        if not self.has_checkpoint():
            return # nothing to load!

        if frames == "all":
            frames = slice(None)
        elif frames == "first":
            frames = slice(1, None, None)
        elif frames == "last":
            frames = slice(-1, None, None)
        elif frames == "buffer":
            frames = slice(-self.buffer, None, None)
        else:
            assert isinstance(frames, slice), "load_frames must be ``all``, ``first``, ``last``, or slice"

        self.initialize_lock()
        self.lock.acquire()

        with h5py.File(self.checkpoint_filename, "r") as h5:
            atomic_numbers = h5.attrs["atomic_numbers"]
            self.atomic_numbers = cctk.OneIndexedArray(atomic_numbers)

            masses = h5.attrs["masses"]
            self.masses = cctk.OneIndexedArray(masses)

            self.finished = h5.attrs['finished']
            self.forwards = h5.attrs['forwards']

            self.frames = []
            if len(h5.get("all_energies")):
                all_energies = h5.get("all_energies")[frames]
                all_positions = h5.get("all_positions")[frames]
                all_velocities= h5.get("all_velocities")[frames]
                all_accels = h5.get("all_accelerations")[frames]
                temperatures = h5.get("bath_temperatures")[frames]
                all_times = h5.get("all_times")[frames]

                if isinstance(all_energies, np.ndarray):
                    assert len(all_positions) == len(all_energies)
                    assert len(all_velocities) == len(all_energies)
                    assert len(all_accels) == len(all_energies)
                    assert len(all_times) == len(all_energies)

                for i, t in enumerate(all_times):
                    self.frames.append(presto.frame.Frame(
                        self,
                        all_positions[i].view(cctk.OneIndexedArray),
                        all_velocities[i].view(cctk.OneIndexedArray),
                        all_accels[i].view(cctk.OneIndexedArray),
                        energy=all_energies[i],
                        bath_temperature=temperatures[i],
                        time=all_times[i],
                    ))

        logger.info(f"Loaded trajectory from checkpoint file {self.checkpoint_filename} -- {len(self.frames)} frames read.")

        self.lock.release()
        return

    def num_frames(self):
        if self.has_checkpoint():
            num = 0
            with h5py.File(self.checkpoint_filename, "r") as h5:
                num = len(h5.get("all_energies"))
            return num
        else:
            return len(self.frames)

    def save(self, keep_all=False):
        if self.checkpoint_filename is None:
            raise ValueError("can't save without checkpoint filename")
        self.initialize_lock()
        self.lock.acquire()

        last_run_time = self.frames[-1].time
        if self.has_checkpoint():
            with h5py.File(self.checkpoint_filename, "r+") as h5:
                n_atoms = len(self.atomic_numbers)
                h5.attrs['finished'] = self.finished
                h5.attrs['forwards'] = self.forwards

                all_energies = h5.get("all_energies")
                old_n_frames = len(all_energies)

                all_times = h5.get("all_times")
                last_saved_time = all_times[-1]
                new_n_frames = int((last_run_time - last_saved_time) / (self.timestep*self.save_interval))
                now_n_frames = new_n_frames + old_n_frames

                if new_n_frames == 0:
                    self.lock.release()
                    return
                assert new_n_frames > 0, f"we can't write negative frames ({old_n_frames} previously in {self.checkpoint_filename}, but now only {now_n_frames})"

                frames_to_add = list()
                # there is probably a more elegant way to handle this, but this seems robust at least
                for frame in self.frames[-(new_n_frames*self.save_interval)-1:]:
                    if frame.time <= last_saved_time:
                        continue
                    if frame.time % (self.timestep * self.save_interval) == 0:
                        frames_to_add.append(frame)
                assert new_n_frames == len(frames_to_add), "pernicious math error in frame numbers!"

                new_times = np.asarray([frame.time for frame in frames_to_add])
                all_times.resize((now_n_frames,))
                all_times[-new_n_frames:] = new_times

                all_energies = h5.get("all_energies")
                new_energies = np.asarray([frame.energy for frame in frames_to_add])
                all_energies.resize((now_n_frames,))
                all_energies[-new_n_frames:] = new_energies

                new_positions = np.stack([frame.positions for frame in frames_to_add])
                all_positions = h5.get("all_positions")
                all_positions.resize((now_n_frames,n_atoms,3))
                all_positions[-new_n_frames:] = new_positions

                new_velocities= np.stack([frame.velocities for frame in frames_to_add])
                all_velocities = h5.get("all_velocities")
                all_velocities.resize((now_n_frames,n_atoms,3))
                all_velocities[-new_n_frames:] = new_velocities

                new_accels = np.stack([frame.accelerations for frame in frames_to_add])
                all_accels = h5.get("all_accelerations")
                all_accels.resize((now_n_frames,n_atoms,3))
                all_accels[-new_n_frames:] = new_accels

                new_temps = np.stack([frame.bath_temperature for frame in frames_to_add])
                all_temps = h5.get("bath_temperatures")
                all_temps.resize((now_n_frames,))
                all_temps[-new_n_frames:] = new_temps

            logger.info(f"Saving to existing checkpoint file {self.checkpoint_filename} ({new_n_frames} frames added; {last_run_time:.1f}/{self.stop_time:.1f} fs run in total)")
        else:
            with h5py.File(self.checkpoint_filename, "w") as h5:
                h5.attrs['atomic_numbers'] = self.atomic_numbers.view(np.ndarray)
                h5.attrs['masses'] = self.masses.view(np.ndarray)
                h5.attrs['finished'] = self.finished
                h5.attrs['forwards'] = self.forwards

                n_atoms = len(self.atomic_numbers)

                frames_to_add = list()
                for frame in self.frames:
                    if frame.time % (self.timestep * self.save_interval) == 0:
                        frames_to_add.append(frame)

                energies = np.asarray([frame.energy for frame in frames_to_add])
                h5.create_dataset("all_energies", data=energies, maxshape=(None,), compression="gzip", compression_opts=9)

                times = np.asarray([frame.time for frame in frames_to_add])
                h5.create_dataset("all_times", data=times, maxshape=(None,), compression="gzip", compression_opts=9)

                all_positions = np.stack([frame.positions for frame in frames_to_add])
                h5.create_dataset("all_positions", data=all_positions, maxshape=(None,n_atoms,3), compression="gzip", compression_opts=9)

                all_velocities = np.stack([frame.velocities for frame in frames_to_add])
                h5.create_dataset("all_velocities", data=all_velocities, maxshape=(None,n_atoms,3), compression="gzip", compression_opts=9)

                all_accels= np.stack([frame.accelerations for frame in frames_to_add])
                h5.create_dataset("all_accelerations", data=all_accels, maxshape=(None,n_atoms,3), compression="gzip", compression_opts=9)

                temps = np.asarray([frame.bath_temperature for frame in frames_to_add])
                h5.create_dataset("bath_temperatures", data=temps, maxshape=(None,), compression="gzip", compression_opts=9)

            logger.info(f"Saving to new checkpoint file {self.checkpoint_filename} ({len(frames_to_add)} frames added; {last_run_time:.1f}/{self.stop_time:.1f} fs run in total)")
        self.lock.release()

        # lower memory usage by not keeping every frame in memory.
        if keep_all:
            pass
        else:
            self.frames = self.frames[-self.buffer:]

    def write_movie(self, filename, solvents="all", idxs=None):
        """
        Write a movie to a trajectory file. Detects trajectory type automatically from file extension.

        Supported file formats: ``.pdb``, ``.mol2``, ``.xyz``/``.molden``

        Args:
            filename (str): path where movie will be written
            solvents (int): number of solvent molecules to include (closest included first). can also be ``none`` or ``all``.
            idxs (list of int): indices of atoms to include. will override ``solvents`` if present.
        """

        # what do we make a movie of?
        if idxs:
            if isinstance(idxs, str):
                if idxs == "high":
                    idxs = self.high_atoms
                elif idxs == "all":
                    idxs = None
                else:
                    raise ValueError(f"unknown idxs keyword {idxs} -- must be 'high' or 'all'")
            else:
                raise ValueError(f"unknown idxs keyword {idxs} -- must be 'high' or 'all'")
        else:
            if isinstance(solvents, str):
                if solvents == "high":
                    idxs = self.high_atoms
                elif solvents == "all":
                    idxs = None
                else:
                    raise ValueError(f"unknown solvents keyword {solvents} -- must be 'high' or 'all'")
            elif isinstance(solvents, int):
                molecule = self.frames[0].molecule().assign_connectivity()
                idxs = molecule.limit_solvent_shell(num_solvents=solvents, return_idxs=True)
            else:
                raise ValueError("``solvents`` must be int, 'high', or 'all'!")

        ensemble = self.as_ensemble(idxs)
        logger.info(f"Writing trajectory to {filename}")
        if re.search("pdb$", filename):
            cctk.PDBFile.write_ensemble_to_trajectory(filename, ensemble)
        elif re.search("mol2$", filename):
            #### connectivity matters
            ensemble.assign_connectivity()
            cctk.MOL2File.write_ensemble_to_file(filename, ensemble)
        elif re.search("molden$", filename) or re.search("xyz$", filename):
            cctk.XYZFile.write_ensemble_to_file(filename, ensemble)
        else:
            raise ValueError(f"error writing {filename}: this filetype isn't currently supported!")

    def as_ensemble(self):
        ensemble = cctk.ConformationalEnsemble()
        # for frame in self.frames[:-1]: # why is this up to only the second last frame?
        for frame in self.frames:
            ensemble.add_molecule(frame.molecule(idxs), {"bath_temperature": frame.bath_temperature, "energy": frame.energy})
        return ensemble

<<<<<<< HEAD
    @classmethod
    def new_from_checkpoint(cls, checkpoint, frame=slice(None)):
        """
        Creates new trajectory from the given checkpoint file.

        Args:
            checkpoint (str): path to checkpoint file
            frame (int): the index of the desired frame

        Returns:
            new ``Trajectory`` object
        """
        assert isinstance(frame, slice), "frame needs to be a Slice object"

        new_traj = cls(checkpoint_filename=checkpoint, stop_time=10000, save_interval=1) 
        # added defaults here to avoid errors when creating new trajectory object
        new_traj.load_from_checkpoint(frames=frame)

        #assert len(new_traj.frames) == 1, "got too many frames!"
        return new_traj

=======
>>>>>>> 3545e32c
    def initialize_lock(self):
        """
        Create hidden lockfile to accompany ``.chk`` file.
        """
        if self.checkpoint_filename is None:
            return

        if self.lock is None:
            lockfile = None
            if "/" in self.checkpoint_filename:
                lockfile = f"{self.checkpoint_filename}.lock"[::-1].replace("/", "./", 1)[::-1]
            else:
                lockfile = f".{self.checkpoint_filename}.lock"
            self.lock = fasteners.InterProcessLock(lockfile)

    def last_time_run(self):
        """ Get last finished time """
        return self.frames[-1].time
<|MERGE_RESOLUTION|>--- conflicted
+++ resolved
@@ -532,7 +532,6 @@
             ensemble.add_molecule(frame.molecule(idxs), {"bath_temperature": frame.bath_temperature, "energy": frame.energy})
         return ensemble
 
-<<<<<<< HEAD
     @classmethod
     def new_from_checkpoint(cls, checkpoint, frame=slice(None)):
         """
@@ -554,8 +553,6 @@
         #assert len(new_traj.frames) == 1, "got too many frames!"
         return new_traj
 
-=======
->>>>>>> 3545e32c
     def initialize_lock(self):
         """
         Create hidden lockfile to accompany ``.chk`` file.
