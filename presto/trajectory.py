--- conflicted
+++ resolved
@@ -308,11 +308,7 @@
             ensemble.add_molecule(frame.molecule(), {"bath_temperature": frame.bath_temperature, "energy": frame.energy})
         return ensemble
 
-<<<<<<< HEAD
     def spawn_reaction_trajectory(self, termination_function, stop_time, f_filename=None, r_filename=None):
-=======
-    def spawn(self, frame_idx=-1, termination_function=None, max_time=None, f_filename=None, r_filename=None):
->>>>>>> 7014c04a
         """
         Args:
             termination_function:
