import numpy as np
import math, copy, cctk, os, re, logging, time

import h5py
import presto

logger = logging.getLogger(__name__)

class Trajectory():
    """

    Attributes:
        timestep (float): in fs
        frames (list of presto.Frame):
        stop_time (float): how long to run for

        high_atoms (np.ndarray): to calculate at high level of theory, list of 1-indexed atom numbers
        active_atoms (np.ndarray): non-frozen atoms, list of 1-indexed atom numbers

        atomic_numbers (cctk.OneIndexedArray): list of atomic numbers
        masses (cctk.OneIndexedArray): list of masses

        calculator (presto.Calculator):
        integrator (presto.Integrator):

        finished (bool):
        forwards (bool):

        checkpoint_filename (str):
    """

    def __init__(self, calculator=None, integrator=None, timestep=None, atomic_numbers=None, high_atoms=None, forwards=True, checkpoint_filename=None, stop_time=None, **kwargs):
        if checkpoint_filename is not None:
            assert isinstance(checkpoint_filename, str), "need string for file"
        self.checkpoint_filename = checkpoint_filename
        if self.has_checkpoint():
            if "load_frames" in kwargs:
                self.load_from_checkpoint(kwargs["load_frames"])
            else:
                self.load_from_checkpoint()

        if calculator is not None:
            assert isinstance(calculator, presto.calculators.Calculator), "need a valid calculator!"
        if integrator is not None:
            assert isinstance(integrator, presto.integrators.Integrator), "need a valid integrator!"

        self.calculator = calculator
        self.integrator = integrator

        if atomic_numbers is not None:
            assert isinstance(atomic_numbers, cctk.OneIndexedArray), "atomic numbers must be cctk 1-indexed array!"
            self.atomic_numbers = atomic_numbers
        elif not hasattr(self, "atomic_numbers"):
            raise ValueError("no atomic numbers specified")

        if not hasattr(self, "finished"):
            self.finished = False

        if high_atoms is not None:
            assert isinstance(high_atoms, np.ndarray), "high_atoms must be np.ndarray!"
            self.high_atoms = high_atoms

        active_atoms = None
        if "active_atoms" in kwargs:
            active_atoms = kwargs["active_atoms"]
            assert isinstance(active_atoms, np.ndarray), "active_atoms must be np.ndarray!"
            self.active_atoms = active_atoms
        elif "inactive_atoms" in kwargs:
            self.set_inactive_atoms(kwargs["inactive_atoms"])
        else:
            if not hasattr(self, "active_atoms"):
                raise ValueError("neither active atoms nor inactive atoms specificed!")

        if timestep is not None:
            assert timestep > 0, "can't have timestep ≤ 0!"
            self.timestep = float(timestep)

        if not hasattr(self, "masses"):
            self.masses = cctk.OneIndexedArray([float(cctk.helper_functions.draw_isotopologue(z)) for z in atomic_numbers])

        if not hasattr(self, "frames"):
            self.frames = []

        if forwards is not None:
            assert isinstance(forwards, bool), "forwards must be bool"
            self.forwards = forwards
        elif not hasattr(self, "forwards"):
            self.forwards = True

        if not hasattr(self, "stop_time"):
            assert (isinstance(stop_time, float)) or (isinstance(stop_time, int)), "stop_time needs to be numeric!"
            assert stop_time > 0, "stop_time needs to be positive!"
            self.stop_time = stop_time

    def __str__(self):
        return f"presto trajectory with {len(self.frames)} frames"

    def set_inactive_atoms(self, inactive_atoms):
        """
        Since sometimes it's easier to specify the inactive atoms than the inactive atoms, this method updates ``self.active_atoms`` with the complement of ``inactive_atoms``.
        """
        assert isinstance(inactive_atoms, (list, np.ndarray)), "Need list of atoms!"
        active_atoms = list(range(1, len(self.atomic_numbers)+1))
        if len(inactive_atoms):
            for atom in inactive_atoms:
                active_atoms.remove(atom)
        active_atoms = np.array(active_atoms)
        self.active_atoms = active_atoms

    def run(self, checkpoint_interval=10, keep_all=False, **kwargs):
        """
        Run the trajectory.

        Args:
            checkpoint_interval (int): interval at which to save (in frames, not fs)
        """
        assert isinstance(self.calculator, presto.calculators.Calculator), "need a valid calculator!"
        assert isinstance(self.integrator, presto.integrators.Integrator), "need a valid integrator!"
        if self.checkpoint_filename is None:
            if "checkpoint_filename" in kwargs:
                self.checkpoint_filename = kwargs["checkpoint_filename"]
            else:
                raise ValueError("no checkpoint filename given!")

        if self.has_checkpoint():
            self.load_from_checkpoint()

        if len(self.frames) == 0:
            self.initialize(**kwargs)
        else:
            self.frames = [self.frames[-1]] # we don't load all frames while running to keep things fast

        if self.finished:
            logger.info("Trajectory already finished!")
            return self
        else:
            logger.info("Propagating trajectory.")
            self.propagate(checkpoint_interval, keep_all=keep_all)
            self.save(keep_all=keep_all)
            return self

    def initialize(self):
        """
        Adds first frame with randomly-initialized velocities. Should call ``self.save()``.
        """
        pass

    def propagate(self, checkpoint_interval):
        """
        Runs trajectories, checking for completion and saving as necessary.

        Will call ``self.save()`` every ``checkpoint_interval`` frames.
        """
        pass

    def has_checkpoint(self, max_wait=100):
        if self.checkpoint_filename is None:
            return False

        if os.path.exists(self.checkpoint_filename):
            return True
        else:
            return False

        #### TODO - prevent lockfile collisions here and in num_frames

#            lockfile = f"{self.checkpoint_filename}.lock"
#
#            while os.path.exists(lockfile):
#                max_wait += -1
#                time.sleep(1)
#
#                if max_wait < 0:
#                    raise ValueError(f"can't get to file {self.checkpoint_filename}; max_wait exceeded!")
#
#            # create new lockfile
#            with open(lockfile, "w") as lf:
#                pass
#
#            status = False
#            with h5py.File(self.checkpoint_filename, "r+") as h5:
#                all_energies = h5.get("all_energies")
#                if all_energies is None:
#                    status = False
#                elif len(all_energies) > 0:
#                    status = True
#                else:
#                    status = False
#
#            os.remove(lockfile)
#            return status
#
#        else:
#            return False

    def load_from_checkpoint(self, frames=slice(None), max_wait=100):
        """
        Loads frames from ``self.checkpoint_filename``.

        Args:
            frames (Slice object): if not all frames are desired, a Slice object can be passed

        Returns:
            nothing
        """
        assert self.has_checkpoint(), "can't load without checkpoint file"

        lockfile = f"{self.checkpoint_filename}.lock"
        while os.path.exists(lockfile):
            max_wait += -1
            time.sleep(1)

            if max_wait < 0:
                raise ValueError(f"can't get to file {self.checkpoint_filename}; max_wait exceeded!")

        # create new lockfile
        with open(lockfile, "w") as lf:
            pass

        with h5py.File(self.checkpoint_filename, "r") as h5:
            atomic_numbers = h5.attrs["atomic_numbers"]
            self.atomic_numbers = cctk.OneIndexedArray(atomic_numbers)

            masses = h5.attrs["masses"]
            self.masses = cctk.OneIndexedArray(masses)

            self.finished = h5.attrs['finished']

            all_energies = h5.get("all_energies")[frames]
            all_positions = h5.get("all_positions")[frames]
            all_velocities= h5.get("all_velocities")[frames]
            all_accels = h5.get("all_accelerations")[frames]
            temperatures = h5.get("bath_temperatures")[frames]

            assert len(all_positions) == len(all_energies)
            assert len(all_velocities) == len(all_energies)
            assert len(all_accels) == len(all_energies)

            self.frames = []
            for i, e in enumerate(all_energies):
                self.frames.append(presto.frame.Frame(
                    self,
                    all_positions[i].view(cctk.OneIndexedArray),
                    all_velocities[i].view(cctk.OneIndexedArray),
                    all_accels[i].view(cctk.OneIndexedArray),
                    energy=e,
                    bath_temperature=temperatures[i]
                ))
        logger.info(f"Loaded trajectory from checkpoint file {self.checkpoint_filename} -- {len(self.frames)} frames read.")

        os.remove(lockfile)
        return

    def num_frames(self):
        if self.has_checkpoint():
            num = 0
            with h5py.File(self.checkpoint_filename, "r") as h5:
                num = len(h5.get("all_energies"))
            return num
        else:
            return len(self.frames)

    def save(self, keep_all=False, max_wait=100):
        if self.checkpoint_filename is None:
            raise ValueError("can't save without checkpoint filename")

        lockfile = f"{self.checkpoint_filename}.lock"
        while os.path.exists(lockfile):
            max_wait += -1
            time.sleep(1)

            if max_wait < 0:
                raise ValueError(f"can't get to file {self.checkpoint_filename}; max_wait exceeded!")

        # create new lockfile
        with open(lockfile, "w") as lf:
            pass

        if self.has_checkpoint():
            with h5py.File(self.checkpoint_filename, "r+") as h5:
                n_atoms = len(self.atomic_numbers)
                h5.attrs['finished'] = self.finished
                all_energies = h5.get("all_energies")

                old_n_frames = len(all_energies)
                new_n_frames = len(self.frames) - 1
                now_n_frames = new_n_frames + old_n_frames

                if new_n_frames == 0:
                    os.remove(lockfile)
                    return
                assert new_n_frames > 0, f"we can't write negative frames ({old_n_frames} previously in {self.checkpoint_filename}, but now only {now_n_frames})"

                new_energies = np.asarray([frame.energy for frame in self.frames[-new_n_frames-1:]])
                all_energies.resize((now_n_frames,))
                all_energies[-new_n_frames-1:] = new_energies

                new_positions = np.stack([frame.positions for frame in self.frames[-new_n_frames:]])
                all_positions = h5.get("all_positions")
                all_positions.resize((now_n_frames,n_atoms,3))
                all_positions[-new_n_frames:] = new_positions

                new_velocities= np.stack([frame.velocities for frame in self.frames[-new_n_frames:]])
                all_velocities = h5.get("all_velocities")
                all_velocities.resize((now_n_frames,n_atoms,3))
                all_velocities[-new_n_frames:] = new_velocities

                new_accels = np.stack([frame.accelerations for frame in self.frames[-new_n_frames:]])
                all_accels = h5.get("all_accelerations")
                all_accels.resize((now_n_frames,n_atoms,3))
                all_accels[-new_n_frames:] = new_accels

                new_temps = np.stack([frame.bath_temperature for frame in self.frames[-new_n_frames:]])
                all_temps = h5.get("bath_temperatures")
                all_temps.resize((now_n_frames,))
                all_temps[-new_n_frames:] = new_temps
                logger.info(f"Saving trajectory to existing checkpoint file {self.checkpoint_filename} ({new_n_frames} frames added; {now_n_frames} in total)")
        else:
            logger.info(f"Saving trajectory to new checkpoint file {self.checkpoint_filename} ({len(self.frames)} frames)")
            with h5py.File(self.checkpoint_filename, "w") as h5:
                h5.attrs['atomic_numbers'] = self.atomic_numbers.view(np.ndarray)
                h5.attrs['masses'] = self.masses.view(np.ndarray)
                h5.attrs['finished'] = self.finished
                h5.attrs['forwards'] = self.forwards

                n_atoms = len(self.atomic_numbers)

                energies = np.asarray([frame.energy for frame in self.frames])
                h5.create_dataset("all_energies", data=energies, maxshape=(None,),
                            compression="gzip", compression_opts=9)

                all_positions = np.stack([frame.positions for frame in self.frames])
                h5.create_dataset("all_positions", data=all_positions, maxshape=(None,n_atoms,3),
                                compression="gzip", compression_opts=9)

                all_velocities = np.stack([frame.velocities for frame in self.frames])
                h5.create_dataset("all_velocities", data=all_velocities, maxshape=(None,n_atoms,3),
                                compression="gzip", compression_opts=9)

                all_accels= np.stack([frame.accelerations for frame in self.frames])
                h5.create_dataset("all_accelerations", data=all_accels, maxshape=(None,n_atoms,3),
                                compression="gzip", compression_opts=9)

                temps = np.asarray([frame.bath_temperature for frame in self.frames])
                h5.create_dataset("bath_temperatures", data=temps, maxshape=(None,),
                            compression="gzip", compression_opts=9)

        os.remove(lockfile)

        # lower memory usage
        if keep_all:
            pass
        else:
            self.frames = [self.frames[-1]]

    def write_movie(self, filename, idxs=None):
        ensemble = self.as_ensemble(idxs)
        logger.info("Writing trajectory to {filename}")
        if re.search("pdb$", filename):
            cctk.PDBFile.write_ensemble_to_trajectory(filename, ensemble)
        elif re.search("mol2$", filename):
            #### connectivity matters
            for molecule in ensemble.molecules:
                molecule.assign_connectivity()
            cctk.MOL2File.write_ensemble_to_file(filename, ensemble)
        else:
            raise ValueError(f"error writing {filename}: this filetype isn't currently supported!")

    def as_ensemble(self, idxs=None):
        ensemble = cctk.ConformationalEnsemble()
        for frame in self.frames[:-1]:
            ensemble.add_molecule(frame.molecule(idxs), {"bath_temperature": frame.bath_temperature, "energy": frame.energy})
        return ensemble

    def spawn_reaction_trajectory(self, termination_function, stop_time, f_filename=None, r_filename=None):
        """
        Args:
            termination_function:
            max_time:

        Returns:
            forward ReactionTrajectory
            reverse ReactionTrajectory
        """
        if os.path.exists(f_filename) and os.path.exists(r_filename):
            logger.info(f"Trajectories to spawn already exist!")

            f_traj = ReactionTrajectory(calculator=self.calculator, integrator=self.integrator, checkpoint_filename=f_filename)
            f_traj.termination_function = termination_function
            f_traj.stop_time = stop_time

            r_traj = ReactionTrajectory(calculator=self.calculator, integrator=self.integrator, checkpoint_filename=r_filename, forwards=False)
            r_traj.termination_function = termination_function
            r_traj.stop_time = stop_time

            return f_traj, r_traj

        # add random velocity to previously inactive atoms
        frame = self.frames[frame_idx]

        random_gaussian = np.random.normal(size=frame.positions.shape).view(cctk.OneIndexedArray)
        random_gaussian[frame.active_mask()] = 0
        new_velocities = random_gaussian * np.sqrt(frame.bath_temperature * presto.constants.BOLTZMANN_CONSTANT / self.masses.reshape(-1,1))

        f_traj = ReactionTrajectory(
            timestep = self.timestep,
            atomic_numbers = self.atomic_numbers,
            high_atoms = self.high_atoms,
            active_atoms = np.array(list(range(1, len(self.atomic_numbers)+1))), # all atoms are active now
            calculator = self.calculator,
            integrator = self.integrator,
            checkpoint_filename = f_filename,
        )

        f_traj.termination_function = termination_function
        f_traj.stop_time = stop_time
        f_traj.initialize(frame=frame, new_velocities=new_velocities)

        r_traj = ReactionTrajectory(
            timestep = self.timestep,
            atomic_numbers = self.atomic_numbers,
            high_atoms = self.high_atoms,
            active_atoms = np.array(list(range(1, len(self.atomic_numbers)+1))), # all atoms are active now
            calculator = self.calculator,
            integrator = self.integrator,
            checkpoint_filename = r_filename,
        )

        r_traj.forwards = False
        r_traj.termination_function = termination_function
        r_traj.stop_time = stop_time
        r_traj.initialize(frame=frame, new_velocities=new_velocities)

        assert os.path.exists(f_filename), f"didn't save to {f_filename} successfully"
        assert os.path.exists(r_filename), f"didn't save to {r_filename} successfully"
        logger.info(f"Two new reaction trajectories spawned and saved to {f_filename} and {r_filename}")

        return f_traj, r_traj

    @classmethod
    def new_from_checkpoint(cls, checkpoint, frame):
        """
        Creates new trajectory from the given checkpoint file.

        Args:   
            checkpoint (str): path to checkpoint file
            frame (int): the index of the desired frame

        Returns:
            new ``Trajectory`` object
        """
        assert isinstance(frame, int), "need an integer frame number"

        new_traj = cls(checkpoint_filename=checkpoint)
        new_traj.load_from_checkpoint(idxs=frame)

        assert len(new_traj.frames) == 1, "got too many frames!"
        return new_traj

class ReactionTrajectory(Trajectory):
    """
    Attributes:
        termination_function (function): detects if first or last Frame has reached product/SM or should otherwise be halted.
            takes ``Frame`` argument as option and returns ``True``/``False``.
            optionally, can return 1 for forward and 2 for reverse (to differentiate recrossing from productive).
        time_after_finished (float/int): how long (in fs) to continue propagation after termination conditions reached
    """

    @classmethod
    def new_from_checkpoint(self):
        pass

    def __init__(self, termination_function=None, time_after_finished=100, **kwargs):
        super().__init__(**kwargs)

        assert isinstance(time_after_finished, (int, float)), "time_after_finished must be numeric"
        self.time_after_finished = time_after_finished

        assert hasattr(termination_function, "__call__"), "termination_function must be a function!"
        self.termination_function = termination_function

    def initialize(self, frame=None, positions=None, velocities=None, accelerations=None, bath_temp=None, new_velocities=None, **kwargs):
        """
        Generates initial frame object for reaction trajectory. Initializes any non-zero velocities.
        Velocities are taken from the Maxwell–Boltzmann distribution for the given temperature.

        Can pass either a frame object, or the relevant attributes (frame gets precedence).

        Args:
            frame (presto.frame.Frame): equilibrated frame
            new_velocities (cctk.OneIndexedArray): array of velocities to add to equilibrated frame (for previously-frozen atoms)
            velocities, accelerations, positions (cctk.OneIndexedArray): values from frame (instead of frame object)
            bath_temperature (float):

        Returns:
            frame
        """
        logger.info("Initializing new reaction trajectory...")
        if self.has_checkpoint():
            self.load_from_checkpoint()[-1]
            return

        if frame is not None:
            assert isinstance(frame, presto.frame.Frame), "need a valid frame"

            positions = frame.positions
            velocities = frame.velocities
            accelerations = frame.accelerations
            bath_temp = frame.bath_temperature

        else:
            assert positions is not None, "no Frame supplied, need positions"
            assert velocities is not None, "no Frame supplied, need velocities"
            assert accelerations is not None, "no Frame supplied, need accelerations"
            assert bath_temp is not None, "no Frame supplied, need bath temperature"

            assert isinstance(positions, cctk.OneIndexedArray)
            assert isinstance(velocities, cctk.OneIndexedArray)
            assert isinstance(accelerations, cctk.OneIndexedArray)
            assert isinstance(bath_temp, (float, int, np.integer)) 

        new_frame = presto.frame.Frame(self, positions, velocities, accelerations, bath_temp)

        if new_velocities is None:
            random_gaussian = np.random.normal(size=positions.shape).view(cctk.OneIndexedArray)
            random_gaussian[new_frame.active_mask()] = 0
            new_velocities = random_gaussian * np.sqrt(bath_temp * presto.constants.BOLTZMANN_CONSTANT / self.masses.reshape(-1,1))

        new_frame.velocities += new_velocities.view(cctk.OneIndexedArray)

        self.frames = [new_frame]
        self.save()

    def propagate(self, checkpoint_interval, keep_all=False):
        assert isinstance(checkpoint_interval, int) and checkpoint_interval > 0, "interval must be positive integer"
        time_since_finished = 0

        for t in np.arange(self.timestep * len(self.frames), self.stop_time, self.timestep):
            self.frames.append(self.frames[-1].next(temp=self.frames[-1].bath_temperature, forwards=self.forwards))
            if (len(self.frames) - 1) % checkpoint_interval == 0:
                self.save(keep_all=keep_all)

<<<<<<< HEAD
        self.save(keep_all=keep_all)
        self.finished = exit_code
=======
            exit_code = self.termination_function(self.frames[-1])

            if exit_code or time_since_finished > 0:
                time_since_finished += self.timestep

            if time_since_finished >= self.time_after_finished:
                if exit_code:
                    self.save()
                    self.finished = exit_code
                    return
                else: # we just got lucky/random but it wasn't really finished, reset and try again
                    time_since_finished = 0


>>>>>>> b3b804aa

class EquilibrationTrajectory(Trajectory):
    """
    Attributes:
        bath_scheduler (function): takes current time and returns target temperature
            alternatively, pass a number if you want a constant-temperature bath
    """

    def __init__(self, **kwargs):
        super().__init__(**kwargs)

        bath_scheduler = kwargs.get("bath_scheduler")

        if hasattr(bath_scheduler, "__call__"):
            self.bath_scheduler = bath_scheduler
        elif isinstance(bath_scheduler, (int, float)):
            def sched(time):
                return bath_scheduler

            self.bath_scheduler = sched
        else:
            raise ValueError(f"unknown type {type(bath_scheduler)} for bath_scheduler - want either a function or a number!")

    def initialize(self, positions, **kwargs):
        """
        Generates initial frame object for initialization trajectory.
        Velocities are taken from the Maxwell–Boltzmann distribution for the given temperature.

        Args:
            positions (cctk.OneIndexedArray):

        Returns:
            frame
        """
        logger.info("Initializing new equilibration trajectory...")
        if self.has_checkpoint():
            self.load_from_checkpoint()
            return

        assert isinstance(positions, cctk.OneIndexedArray), "positions must be a one-indexed array!"

        # move centroid to origin
        centroid = np.mean(positions, axis=0)
        positions = positions - centroid

        # determine active atoms
        inactive_mask = np.ones(shape=len(positions)).view(cctk.OneIndexedArray)
        inactive_mask[self.active_atoms] = 0
        inactive_mask  = inactive_mask.astype(bool)

        # add random velocity to everything
        sigma = np.sqrt(self.bath_scheduler(0) * presto.constants.BOLTZMANN_CONSTANT / self.masses.reshape(-1,1))
        velocities = np.random.normal(scale=sigma, size=positions.shape).view(cctk.OneIndexedArray)
        velocities[inactive_mask] = 0
#        velocities = random_gaussian / np.linalg.norm(random_gaussian, axis=1).reshape(-1,1) * sigma

        # subtract out center-of-mass translational motion
        com_translation = np.sum(self.masses.reshape(-1,1) * velocities, axis=0)
        correction_tran = np.tile(com_translation / np.sum(self.masses[self.active_atoms]), (len(velocities),1))
        correction_tran[inactive_mask] = 0
        velocities = velocities - correction_tran
        com_translation = np.sum(self.masses.reshape(-1,1) * velocities, axis=0)
        assert np.linalg.norm(np.sum(self.masses.reshape(-1,1) * velocities, axis=0)) < 0.0001, "didn't remove COM translation well enough!"

        velocities = velocities.view(cctk.OneIndexedArray)
        accelerations = np.zeros_like(positions).view(cctk.OneIndexedArray)
        self.frames = [presto.frame.Frame(self, positions, velocities, accelerations, self.bath_scheduler(0))]
        self.save()

    def propagate(self, checkpoint_interval, keep_all=False):
        assert isinstance(checkpoint_interval, int) and checkpoint_interval > 0, "interval must be positive integer"
        for t in np.arange(self.timestep * self.num_frames(), self.stop_time, self.timestep):
            self.frames.append(self.frames[-1].next(temp=self.bath_scheduler(t)))
            if (len(self.frames) - 1) % checkpoint_interval == 0:
                self.save(keep_all=keep_all)
        self.save(keep_all=keep_all)
        self.finished = True


def join(traj1, traj2):
    """
    Join two reaction trajectories together -- one forward and one reverse!
    Returns a single reaction trajectory.

    Args:
        traj1 (presto.ReactionTrajectory): forward trajectory
        traj2 (presto.ReactionTrajectory): reverse trajectory

    Returns:
        combined ``ReactionTrajectory``
    """
    logger.info("Joining forward and reverse reaction trajectories....")
    assert isinstance(traj1, ReactionTrajectory), "Need a ReactionTrajectory"
    assert isinstance(traj2, ReactionTrajectory), "Need a ReactionTrajectory"

    assert traj1.forwards == True, "First trajectory must be forwards!"
    assert traj2.forwards == False, "Second trajectory must be reverse!"

    assert traj1.finished, "First trajectory must be finished!"
    assert traj2.finished, "Second trajectory must be finished!"

    assert np.array_equal(traj1.frames[0].positions, traj2.frames[0].positions), "Link positions must be same!"
    assert np.array_equal(traj1.frames[0].velocities, traj2.frames[0].velocities), "Link velocities must be same!"
    assert np.array_equal(traj1.frames[0].accelerations, traj2.frames[0].accelerations), "Link accelerations must be same!"

    new_traj = ReactionTrajectory(
        timestep = traj1.timestep,
        atomic_numbers = traj1.atomic_numbers,
        high_atoms = traj1.high_atoms,
        active_atoms = traj1.active_atoms,
        calculator = traj1.calculator,
        integrator = traj1.integrator,
        termination_function = traj1.termination_function,
        stop_time = traj1.stop_time,
        forwards = True,
    )

    f_frames = copy.deepcopy(traj1.frames)
    r_frames = copy.deepcopy(traj2.frames)
    r_frames.reverse()

    new_traj.frames = r_frames + f_frames

    if traj1.finished == 2:
        #### if the first traj finished with the reverse condition, reverse order
        new_traj.frames = new_traj.frames[::-1]

    return new_traj

<|MERGE_RESOLUTION|>--- conflicted
+++ resolved
@@ -540,10 +540,6 @@
             if (len(self.frames) - 1) % checkpoint_interval == 0:
                 self.save(keep_all=keep_all)
 
-<<<<<<< HEAD
-        self.save(keep_all=keep_all)
-        self.finished = exit_code
-=======
             exit_code = self.termination_function(self.frames[-1])
 
             if exit_code or time_since_finished > 0:
@@ -551,14 +547,11 @@
 
             if time_since_finished >= self.time_after_finished:
                 if exit_code:
-                    self.save()
+                    self.save(keep_all=keep_all)
                     self.finished = exit_code
                     return
                 else: # we just got lucky/random but it wasn't really finished, reset and try again
                     time_since_finished = 0
-
-
->>>>>>> b3b804aa
 
 class EquilibrationTrajectory(Trajectory):
     """
