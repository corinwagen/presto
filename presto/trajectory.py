import numpy as np
import math, copy, cctk, os, re, logging

import h5py
import presto

logger = logging.getLogger(__name__)

class Trajectory():
    """

    Attributes:
        timestep (float): in fs
        frames (list of presto.Frame):
        stop_time (float): how long to run for

        high_atoms (np.ndarray): to calculate at high level of theory, list of 1-indexed atom numbers
        active_atoms (np.ndarray): non-frozen atoms, list of 1-indexed atom numbers

        atomic_numbers (cctk.OneIndexedArray): list of atomic numbers
        masses (cctk.OneIndexedArray): list of masses
        radii (cctk.OneIndexedArray): list of VDW radii

        calculator (presto.Calculator):
        integrator (presto.Integrator):

        finished (bool):
        forwards (bool):

        checkpoint_filename (str):
    """

    def __init__(self, calculator=None, integrator=None, timestep=None, atomic_numbers=None, high_atoms=None, forwards=None, checkpoint_filename=None, load_idxs=..., **kwargs):
        if checkpoint_filename is not None:
            assert isinstance(checkpoint_filename, str), "need string for file"
        self.checkpoint_filename = checkpoint_filename
        if self.has_checkpoint():
            self.load_from_checkpoint(idxs=load_idxs)

        if calculator is not None:
            assert isinstance(calculator, presto.calculators.Calculator), "need a valid calculator!"
        if integrator is not None:
            assert isinstance(integrator, presto.integrators.Integrator), "need a valid integrator!"

        self.calculator = calculator
        self.integrator = integrator

        if atomic_numbers is not None:
            assert isinstance(atomic_numbers, cctk.OneIndexedArray), "atomic numbers must be cctk 1-indexed array!"
            self.atomic_numbers = atomic_numbers
        elif not hasattr(self, "atomic_numbers"):
            raise ValueError("no atomic numbers specified")

        if not hasattr(self, "finished"):
            self.finished = False

        if high_atoms is not None:
            assert isinstance(high_atoms, np.ndarray), "high_atoms must be np.ndarray!"
            self.high_atoms = high_atoms

        active_atoms = None
        if "active_atoms" in kwargs:
            active_atoms = kwargs["active_atoms"]
            assert isinstance(active_atoms, np.ndarray), "active_atoms must be np.ndarray!"
            self.active_atoms = active_atoms
        elif "inactive_atoms" in kwargs:
            self.set_inactive_atoms(kwargs["inactive_atoms"])
        else:
            if not hasattr(self, "active_atoms"):
                raise ValueError("neither active atoms nor inactive atoms specificed!")

        if timestep is not None:
            assert timestep > 0, "can't have timestep ≤ 0!"
            self.timestep = float(timestep)

        if not hasattr(self, "masses"):
            self.masses = cctk.OneIndexedArray([float(cctk.helper_functions.draw_isotopologue(z)) for z in atomic_numbers])

        if not hasattr(self, "frames"):
            self.frames = []

        if forwards is not None:
            assert isinstance(forwards, bool), "forwards must be bool"
            self.forwards = forwards
        elif not hasattr(self, "forwards"):
            self.forwards = True

    def __str__(self):
        return f"presto trajectory with {len(self.frames)} frames"

    def set_inactive_atoms(self, inactive_atoms):
        """
        Since sometimes it's easier to specify the inactive atoms than the inactive atoms, this method updates ``self.active_atoms`` with the complement of ``inactive_atoms``.
        """
        active_atoms = list(range(1, len(self.atomic_numbers)+1))
        for atom in inactive_atoms:
            active_atoms.remove(atom)
        active_atoms = np.array(active_atoms)
        self.active_atoms = active_atoms

    def run(self, checkpoint_interval=10, **kwargs):
        """
        Run the trajectory.

        Args:
            checkpoint_interval (int): interval at which to save (in frames, not fs)
        """
        assert isinstance(self.calculator, presto.calculators.Calculator), "need a valid calculator!"
        assert isinstance(self.integrator, presto.integrators.Integrator), "need a valid integrator!"
        if self.checkpoint_filename is None:
            if "checkpoint_filename" in kwargs:
                self.checkpoint_filename = kwargs["checkpoint_filename"]
            else:
                raise ValueError("no checkpoint filename given!")

        if self.has_checkpoint():
            self.save() # stores only one frame in local memory
        else:
            if len(self.frames) == 0:
                self.initialize(**kwargs)

        if self.finished:
            logger.info("Trajectory already finished!")
            return self
        else:
            logger.info("Propagating trajectory.")
            self.propagate(checkpoint_interval)
            self.save()
            return self

    def initialize(self):
        """
        Adds first frame with randomly-initialized velocities. Should call ``self.save()``.
        """
        pass

    def propagate(self, checkpoint_interval):
        """
        Runs trajectories, checking for completion and saving as necessary.

        Will call ``self.save()`` every ``checkpoint_interval`` frames.
        """
        pass

    def has_checkpoint(self):
        if self.checkpoint_filename is None:
            return False
        if os.path.exists(self.checkpoint_filename):
            with h5py.File(self.checkpoint_filename, "r+") as h5:
                all_energies = h5.get("all_energies")
                if all_energies is None:
                    return False
                if len(all_energies) > 0:
                    return True
                else:
                    return False
        else:
            return False

    def load_from_checkpoint(self, idxs=...):
        assert self.has_checkpoint(), "can't load without checkpoint file"
        with h5py.File(self.checkpoint_filename, "r") as h5:
            if hasattr(self, "timestep"):
                assert self.timestep == h5.attrs['timestep']
            else:
                self.timestep = h5.attrs['timestep']

            if hasattr(self, "high_atoms"):
                pass
            else:
                self.high_atoms = h5.attrs["high_atoms"][:]

            if hasattr(self, "active_atoms"):
                pass
            else:
                self.active_atoms = h5.attrs["active_atoms"][:]

            if hasattr(self, "atomic_numbers"):
                assert np.array_equal(self.atomic_numbers, h5.attrs['atomic_numbers'])
            else:
                self.atomic_numbers = h5.attrs["atomic_numbers"][:].view(cctk.OneIndexedArray)

            self.masses = h5.attrs["masses"]

            self.finished = h5.attrs['finished']

            all_energies = h5.get("all_energies")[idxs]
            all_positions = h5.get("all_positions")[idxs]
            all_velocities= h5.get("all_velocities")[idxs]
            all_accels = h5.get("all_accelerations")[idxs]
            temperatures = h5.get("bath_temperatures")[idxs]

            if not isinstance(all_energies, np.ndarray):
                all_energies = np.array([all_energies])
                all_positions = np.array([all_positions])
                all_velocities = np.array([all_velocities])
                all_accels = np.array([all_accels])
                temperatures = np.array([temperatures])

            assert len(all_positions) == len(all_energies)
            assert len(all_velocities) == len(all_energies)
            assert len(all_accels) == len(all_energies)

            self.frames = []
            for i, e in enumerate(all_energies):
                self.frames.append(presto.frame.Frame(
                    self,
                    all_positions[i].view(cctk.OneIndexedArray),
                    all_velocities[i].view(cctk.OneIndexedArray),
                    all_accels[i].view(cctk.OneIndexedArray),
                    energy=e,
                    bath_temperature=temperatures[i]
                ))
        logger.info(f"Loaded trajectory from checkpoint file {self.checkpoint_filename} -- {len(self.frames)} frames read.")
        return

    def num_frames(self):
        assert self.has_checkpoint(), "can't load without checkpoint file"
        num = 0
        with h5py.File(self.checkpoint_filename, "r") as h5:
            num = len(h5.get("all_energies"))
        return num

    def save(self):
        if self.checkpoint_filename is None:
            raise ValueError("can't save without checkpoint filename")
        if self.has_checkpoint():
            with h5py.File(self.checkpoint_filename, "r+") as h5:
                n_atoms = len(self.atomic_numbers)
                h5.attrs['finished'] = self.finished
                all_energies = h5.get("all_energies")

                old_n_frames = len(all_energies)
                new_n_frames = len(self.frames) - 1
                now_n_frames = new_n_frames + old_n_frames

                if new_n_frames == 0:
                    return
                assert new_n_frames > 0, f"we can't write negative frames ({old_n_frames} previously in {self.checkpoint_filename}, but now only {now_n_frames})"

                new_energies = np.asarray([frame.energy for frame in self.frames[-new_n_frames-1:]])
                all_energies.resize((now_n_frames,))
                all_energies[-new_n_frames-1:] = new_energies

                new_positions = np.stack([frame.positions for frame in self.frames[-new_n_frames:]])
                all_positions = h5.get("all_positions")
                all_positions.resize((now_n_frames,n_atoms,3))
                all_positions[-new_n_frames:] = new_positions

                new_velocities= np.stack([frame.velocities for frame in self.frames[-new_n_frames:]])
                all_velocities = h5.get("all_velocities")
                all_velocities.resize((now_n_frames,n_atoms,3))
                all_velocities[-new_n_frames:] = new_velocities

                new_accels = np.stack([frame.accelerations for frame in self.frames[-new_n_frames:]])
                all_accels = h5.get("all_accelerations")
                all_accels.resize((now_n_frames,n_atoms,3))
                all_accels[-new_n_frames:] = new_accels

                new_temps = np.stack([frame.bath_temperature for frame in self.frames[-new_n_frames:]])
                all_temps = h5.get("bath_temperatures")
                all_temps.resize((now_n_frames,))
                all_temps[-new_n_frames:] = new_temps
                logger.info(f"Saving trajectory to existing checkpoint file {self.checkpoint_filename} ({new_n_frames} frames added; {now_n_frames} in total)")
        else:
            logger.info(f"Saving trajectory to new checkpoint file {self.checkpoint_filename} ({len(self.frames)} frames)")
            with h5py.File(self.checkpoint_filename, "w") as h5:
                # store general data about the trajectory
                h5.attrs['timestep'] = self.timestep
                h5.attrs['high_atoms'] = self.high_atoms
                h5.attrs['active_atoms'] = self.active_atoms
                h5.attrs['atomic_numbers'] = self.atomic_numbers
                h5.attrs['masses'] = self.masses
                h5.attrs['finished'] = self.finished
                h5.attrs['forwards'] = self.forwards
                n_atoms = len(self.atomic_numbers)

                energies = np.asarray([frame.energy for frame in self.frames])
                h5.create_dataset("all_energies", data=energies, maxshape=(None,),
                            compression="gzip", compression_opts=9)

                all_positions = np.stack([frame.positions for frame in self.frames])
                h5.create_dataset("all_positions", data=all_positions, maxshape=(None,n_atoms,3),
                                compression="gzip", compression_opts=9)

                all_velocities = np.stack([frame.velocities for frame in self.frames])
                h5.create_dataset("all_velocities", data=all_velocities, maxshape=(None,n_atoms,3),
                                compression="gzip", compression_opts=9)

                all_accels= np.stack([frame.accelerations for frame in self.frames])
                h5.create_dataset("all_accelerations", data=all_accels, maxshape=(None,n_atoms,3),
                                compression="gzip", compression_opts=9)

                temps = np.asarray([frame.bath_temperature for frame in self.frames])
                h5.create_dataset("bath_temperatures", data=temps, maxshape=(None,),
                            compression="gzip", compression_opts=9)

        self.frames = [self.frames[-1]]

    def write_movie(self, filename):
        ensemble = self.as_ensemble()
        logger.info("Writing trajectory to {filename}")
        if re.search("pdb$", filename):
            cctk.PDBFile.write_ensemble_to_trajectory(filename, ensemble)
        elif re.search("mol2$", filename):
            #### connectivity matters
            for molecule in ensemble.molecules:
                molecule.assign_connectivity()
            cctk.MOL2File.write_ensemble_to_file(filename, ensemble)
        else:
            raise ValueError(f"error writing {filename}: this filetype isn't currently supported!")

    def as_ensemble(self):
        ensemble = cctk.ConformationalEnsemble()
        for frame in self.frames[:-1]:
            ensemble.add_molecule(frame.molecule(), {"bath_temperature": frame.bath_temperature, "energy": frame.energy})
        return ensemble

<<<<<<< HEAD
    def spawn(self, frame_idx=-1, termination_function=None, max_time=None, f_filename=None, r_filename=None):
=======
    def spawn(self, termination_function, stop_time, f_filename=None, r_filename=None):
>>>>>>> 370e2038
        """
        Args:
            termination_function:
            max_time:

        Returns:
            forward ReactionTrajectory
            reverse ReactionTrajectory
        """
        if os.path.exists(f_filename) and os.path.exists(r_filename):
            logger.info(f"Trajectories to spawn already exist!")

            f_traj = ReactionTrajectory(calculator=self.calculator, integrator=self.integrator, checkpoint_filename=f_filename)
            f_traj.termination_function = termination_function
            f_traj.stop_time = stop_time

            r_traj = ReactionTrajectory(calculator=self.calculator, integrator=self.integrator, checkpoint_filename=r_filename, forwards=False)
            r_traj.termination_function = termination_function
            r_traj.stop_time = stop_time

            return f_traj, r_traj

        # add random velocity to previously inactive atoms
        frame = self.frames[frame_idx]

        random_gaussian = np.random.normal(size=frame.positions.shape).view(cctk.OneIndexedArray)
        random_gaussian[frame.active_mask()] = 0
        new_velocities = random_gaussian * np.sqrt(frame.bath_temperature * presto.constants.BOLTZMANN_CONSTANT / self.masses.reshape(-1,1))

        f_traj = ReactionTrajectory(
            timestep = self.timestep,
            atomic_numbers = self.atomic_numbers,
            high_atoms = self.high_atoms,
            active_atoms = np.array(list(range(1, len(self.atomic_numbers)+1))), # all atoms are active now
            calculator = self.calculator,
            integrator = self.integrator,
            checkpoint_filename = f_filename,
        )

        f_traj.termination_function = termination_function
        f_traj.stop_time = stop_time
        f_traj.initialize(frame=frame, new_velocities=new_velocities)

        r_traj = ReactionTrajectory(
            timestep = self.timestep,
            atomic_numbers = self.atomic_numbers,
            high_atoms = self.high_atoms,
            active_atoms = np.array(list(range(1, len(self.atomic_numbers)+1))), # all atoms are active now
            calculator = self.calculator,
            integrator = self.integrator,
            checkpoint_filename = r_filename,
        )

        r_traj.forwards = False
        r_traj.termination_function = termination_function
        r_traj.stop_time = stop_time
        r_traj.initialize(frame=frame, new_velocities=new_velocities)

        assert os.path.exists(f_filename), f"didn't save to {f_filename} successfully"
        assert os.path.exists(r_filename), f"didn't save to {r_filename} successfully"
        logger.info(f"Two new reaction trajectories spawned and saved to {f_filename} and {r_filename}")

        return f_traj, r_traj

    @classmethod
    def new_from_checkpoint(cls, checkpoint, frame):
        """
        Creates new trajectory from the given checkpoint file.

        Args:   
            checkpoint (str): path to checkpoint file
            frame (int): the index of the desired frame

        Returns:
            new ``Trajectory`` object
        """
        assert isinstance(frame, int), "need an integer frame number"

        new_traj = cls(checkpoint_filename=checkpoint)
        new_traj.load_from_checkpoint(idxs=frame)

        assert len(new_traj.frames) == 1, "got too many frames!"
        return new_traj

class ReactionTrajectory(Trajectory):
    """
    Attributes:
        termination_function (function): detects if first or last Frame has reached product/SM or should otherwise be halted.
            takes ``Frame`` argument as option and returns ``True``/``False``.
    """

    def initialize(self, frame, new_velocities, **kwargs):
        """
        Generates initial frame object for reaction trajectory. Initializes any non-zero velocities.
        Velocities are taken from the Maxwell–Boltzmann distribution for the given temperature.

        Args:
            frame (presto.frame.Frame): equilibrated frame
            new_velocities (cctk.OneIndexedArray): array of velocities to add to equilibrated frame (for previously-frozen atoms)

        Returns:
            frame
        """
        logger.info("Initializing new reaction trajectory...")
        if self.has_checkpoint():
            self.load_from_checkpoint()[-1]
            return

        assert isinstance(frame, presto.frame.Frame), "need a valid frame"

        positions = frame.positions
        velocities = frame.velocities + new_velocities.view(cctk.OneIndexedArray)
        accelerations = frame.accelerations

        self.frames = [presto.frame.Frame(self, positions, velocities, accelerations, frame.bath_temperature)]
        self.save()

    def propagate(self, checkpoint_interval, time_after_finished=50):
        assert isinstance(checkpoint_interval, int) and checkpoint_interval > 0, "interval must be positive integer"
        time_since_finished = 0

        for t in np.arange(self.timestep * len(self.frames), self.stop_time, self.timestep):
            if time_since_finished >= time_after_finished:
                self.finished = True
                return

            if self.termination_function(self.frames[-1]) or time_since_finished > 0:
                logger.info(f"Termination function satisfied, running for {time_after_finished} additional fs ({time_since_finished} completed thus far)")
                time_since_finished += self.timestep

            self.frames.append(self.frames[-1].next(temp=self.frames[-1].bath_temperature, forwards=self.forwards))
            if (len(self.frames) - 1) % checkpoint_interval == 0:
                self.save()

        self.finished = True

class EquilibrationTrajectory(Trajectory):
    """
    Attributes:
        bath_scheduler (function): takes current time and returns target temperature
            alternatively, pass a number if you want a constant-temperature bath
    """

    def __init__(self, **kwargs):
        super().__init__(**kwargs)

        stop_time = kwargs.get("stop_time")
        bath_scheduler = kwargs.get("bath_scheduler")

        assert (isinstance(stop_time, float)) or (isinstance(stop_time, int)), "stop_time needs to be numeric!"
        assert stop_time > 0, "stop_time needs to be positive!"

        self.stop_time = stop_time

        if hasattr(bath_scheduler, "__call__"):
            self.bath_scheduler = bath_scheduler
        elif isinstance(bath_scheduler, (int, float)):
            def sched(time):
                return bath_scheduler

            self.bath_scheduler = sched
        else:
            raise ValueError(f"unknown type {type(bath_scheduler)} for bath_scheduler - want either a function or a number!")

    def initialize(self, positions, **kwargs):
        """
        Generates initial frame object for initialization trajectory.
        Velocities are taken from the Maxwell–Boltzmann distribution for the given temperature.

        Args:
            positions (cctk.OneIndexedArray):

        Returns:
            frame
        """
        logger.info("Initializing new equilibration trajectory...")
        if self.has_checkpoint():
            self.load_from_checkpoint()
            return

        assert isinstance(positions, cctk.OneIndexedArray), "positions must be a one-indexed array!"

        # move centroid to origin
        centroid = np.mean(positions, axis=0)
        positions = positions - centroid

        # determine active atoms
        inactive_mask = np.ones(shape=len(positions)).view(cctk.OneIndexedArray)
        inactive_mask[self.active_atoms] = 0
        inactive_mask  = inactive_mask.astype(bool)

        # add random velocity to everything
        sigma = np.sqrt(self.bath_scheduler(0) * presto.constants.BOLTZMANN_CONSTANT / self.masses.reshape(-1,1))
        velocities = np.random.normal(scale=sigma, size=positions.shape).view(cctk.OneIndexedArray)
        velocities[inactive_mask] = 0
#        velocities = random_gaussian / np.linalg.norm(random_gaussian, axis=1).reshape(-1,1) * sigma

        # subtract out center-of-mass translational motion
        com_translation = np.sum(self.masses.reshape(-1,1) * velocities, axis=0)
        correction_tran = np.tile(com_translation / np.sum(self.masses[self.active_atoms]), (len(velocities),1))
        correction_tran[inactive_mask] = 0
        velocities = velocities - correction_tran
        com_translation = np.sum(self.masses.reshape(-1,1) * velocities, axis=0)
        assert np.linalg.norm(np.sum(self.masses.reshape(-1,1) * velocities, axis=0)) < 0.0001, "didn't remove COM translation well enough!"

        velocities = velocities.view(cctk.OneIndexedArray)
        accelerations = np.zeros_like(positions).view(cctk.OneIndexedArray)
        self.frames = [presto.frame.Frame(self, positions, velocities, accelerations, self.bath_scheduler(0))]
        self.save()

    def propagate(self, checkpoint_interval):
        assert isinstance(checkpoint_interval, int) and checkpoint_interval > 0, "interval must be positive integer"
        for t in np.arange(self.timestep * self.num_frames(), self.stop_time, self.timestep):
            self.frames.append(self.frames[-1].next(temp=self.bath_scheduler(t)))
            if (len(self.frames) - 1) % checkpoint_interval == 0:
                self.save()
        self.finished = True


def join(traj1, traj2):
    """
    Join two reaction trajectories together -- one forward and one reverse!
    Returns a single reaction trajectory.

    Args:
        traj1 (presto.ReactionTrajectory): forward trajectory
        traj2 (presto.ReactionTrajectory): reverse trajectory

    Returns:
        combined ``ReactionTrajectory``
    """
    logger.info("Joining forward and reverse reaction trajectories....")
    assert isinstance(traj1, ReactionTrajectory), "need a ReactionTrajectory"
    assert isinstance(traj2, ReactionTrajectory), "need a ReactionTrajectory"

    assert traj1.forwards == True, "first trajectory must be forwards"
    assert traj2.forwards == False, "second trajectory must be reverse"

    assert np.array_equal(traj1.frames[0].positions, traj2.frames[0].positions), "positions are same"
    assert np.array_equal(traj1.frames[0].velocities, traj2.frames[0].velocities), "velocities are same"
    assert np.array_equal(traj1.frames[0].accelerations, traj2.frames[0].accelerations), "accelerations are same"

    new_traj = ReactionTrajectory(
        timestep = traj1.timestep,
        atomic_numbers = traj1.atomic_numbers,
        high_atoms = traj1.high_atoms,
        active_atoms = traj1.active_atoms,
        calculator = traj1.calculator,
        integrator = traj1.integrator,
        termination_function = traj1.termination_function,
        stop_time = traj1.stop_time,
        forwards = True,
    )

    f_frames = copy.deepcopy(traj1.frames)
    r_frames = copy.deepcopy(traj2.frames)
    r_frames.reverse()

    new_traj.frames = r_frames + f_frames

    return new_traj

<|MERGE_RESOLUTION|>--- conflicted
+++ resolved
@@ -316,11 +316,7 @@
             ensemble.add_molecule(frame.molecule(), {"bath_temperature": frame.bath_temperature, "energy": frame.energy})
         return ensemble
 
-<<<<<<< HEAD
     def spawn(self, frame_idx=-1, termination_function=None, max_time=None, f_filename=None, r_filename=None):
-=======
-    def spawn(self, termination_function, stop_time, f_filename=None, r_filename=None):
->>>>>>> 370e2038
         """
         Args:
             termination_function:
