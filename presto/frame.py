--- conflicted
+++ resolved
@@ -86,11 +86,13 @@
         """
         m = self.trajectory.masses[self.active_atoms]
         tot = 0
-        for i in len(self.positions):
-            tot += np.dot(m[i] * self.velocities[i], self.velocities[i]) + np.dot(self.positions[i], self.forces[i] / m[i])
+        for i in range(1, len(self.positions) + 1):
+            tot += np.dot(m[i] * self.velocities[i], self.velocities[i]) + np.dot(self.positions[i], self.accelerations[i] *  m[i])
 
         return tot/3 * self.volume()
 
+    def volume(self):
+        return self.molecule().volume()
 
     def inactive_mask(self):
         """
@@ -101,15 +103,13 @@
         inactive_mask  = inactive_mask.astype(bool)
         return inactive_mask
 
-<<<<<<< HEAD
     def molecule(self):
         return cctk.Molecule(self.trajectory.atomic_numbers, self.positions)
-=======
+
     def __str__(self):
         temp = f"E={self.energy}, temp={self.bath_temperature}\n"
         n_atoms = len(self.positions)
         for atom in range(1,n_atoms+1):
             x,v,a = self.positions[atom],self.velocities[atom],self.accelerations[atom]
             temp += f"{atom:3d} [ {x[1]:8.3f} {x[2]:8.3f} {x[3]:8.3f} ] [ {v[1]:8.3f} {v[2]:8.3f} {v[3]:8.3f} ] [ {a[1]:10.2E} {a[2]:10.2E} {a[3]:10.2E} ]\n"
-        return temp[:-1]
->>>>>>> be756874
+        return temp[:-1]