import presto, logging, time
import numpy as np

logger = logging.getLogger(__name__)

class Controller():
    """
    Controls actual running of frames. Dispatches to other objects.
    """
    def __init__(self, trajectory):
        assert isinstance(trajectory.calculator, presto.calculators.Calculator)
        assert isinstance(trajectory.integrator, presto.integrators.Integrator)
        assert all([isinstance(c, presto.checks.Check) for c in trajectory.checks])
        assert all([isinstance(r, presto.reporters.Reporter) for r in trajectory.reporters])

        self.trajectory = trajectory

    def run(self, checkpoint_interval=25, end_time=None, runtime=None):
        current_time = self.trajectory.frames[-1].time
        dt = self.trajectory.timestep

        if end_time is None:
            if runtime is not None:
                assert isinstance(runtime, (int, float)), "runtime must be numeric"
                end_time = min(current_time + runtime, self.trajectory.stop_time)
            else:
                end_time = self.trajectory.stop_time
        else:
            assert isinstance(end_time, (int, float)), "end_time must be numeric"

        assert end_time >= current_time, f"error: end_time {end_time} must be greater than or equal to current_time {current_time}"

        if end_time == current_time:
            return

        count = 0
        finished_early = False
        logger.info(f"Trajectory will run {int((end_time-current_time)/self.trajectory.timestep)} frames (current time = {current_time:.1f} fs, end time = {end_time:.1f} fs)") 
        while current_time < end_time:
            current_time += dt
            current_frame = self.trajectory.frames[-1]

            bath_temperature = current_frame.bath_temperature
            if isinstance(self.trajectory, presto.trajectory.EquilibrationTrajectory):
                bath_temperature = self.trajectory.bath_scheduler(current_time)

            new_frame = None
            try:
                new_frame = current_frame.next(forwards=self.trajectory.forwards, temp=current_frame.bath_temperature)
            except Exception as e:
                logger.info(f"Error at time {current_time} - terminating run")
                raise ValueError(f"Controller failed: {e}")
            assert new_frame.time == current_time, f"frame time {new_frame.time} does not match loop time {current_time}"
            self.trajectory.frames.append(new_frame)

            for check in self.trajectory.checks:
                if int(current_time % check.interval) == 0:
                    check.check_frame(new_frame)

            for reporter in self.trajectory.reporters:
                if int(current_time % reporter.interval) == 0:
                    reporter.report(self.trajectory)

            # do we initiate early stopping?
            if not finished_early:
                if isinstance(self.trajectory, presto.trajectory.ReactionTrajectory):
                    if self.trajectory.termination_function(self.trajectory.frames[-1]):
                        end_time = current_time + self.trajectory.time_after_finished
                        finished_early = True
                        logger.info(f"Reaction trajectory finished! {self.trajectory.time_after_finished} additional fs will be run.")

            if int(current_time/dt) % int(checkpoint_interval/dt) == 0:
                self.trajectory.save()

            count += 1
            if count < 10:
                logger.info(f"Run initiated ok - frame {count:05d} completed in {new_frame.elapsed:.2f} s.")

        self.trajectory.save()
        if current_time == self.trajectory.stop_time:
            self.trajectory.finished = True
        elif finished_early:
<<<<<<< HEAD
#            self.trajectory.finished = self.trajectory.termination_function(self.frames[-1])
            self.trajectory.finished = True # somehow that previous line was not working
=======
            self.trajectory.finished = self.trajectory.termination_function(self.trajectory.frames[-1])
>>>>>>> 7de52732

        logger.info(f"Trajectory finished with {self.trajectory.num_frames()} frames.")
        return<|MERGE_RESOLUTION|>--- conflicted
+++ resolved
@@ -80,12 +80,8 @@
         if current_time == self.trajectory.stop_time:
             self.trajectory.finished = True
         elif finished_early:
-<<<<<<< HEAD
-#            self.trajectory.finished = self.trajectory.termination_function(self.frames[-1])
+#            self.trajectory.finished = self.trajectory.termination_function(self.trajectory.frames[-1])
             self.trajectory.finished = True # somehow that previous line was not working
-=======
-            self.trajectory.finished = self.trajectory.termination_function(self.trajectory.frames[-1])
->>>>>>> 7de52732
 
         logger.info(f"Trajectory finished with {self.trajectory.num_frames()} frames.")
         return