import numpy as np
import cctk
import ctypes

import os
import random
import string
import subprocess as sp
import shutil

import xtb

from presto import constants

############################
### Directory Parameters ###
############################

# A-Za-z0-9
LETTERS_AND_DIGITS = string.ascii_letters + string.digits

# select a unique 8-letter string that will
# be used to identify this particular Python process
UNIQUE_ID = random.choice(string.ascii_letters)
for i in range(7):
    UNIQUE_ID += random.choice(LETTERS_AND_DIGITS)

# will be incremented by one every time a calculation is run
GAUSSIAN_COUNTER = 0
XTB_COUNTER = 0

# this is the absolute path to the directory where the run_gaussian.sh script is
GAUSSIAN_DIRECTORY = f"{os.getcwd()}/gaussian"
XTB_DIRECTORY = f"{os.getcwd()}/xtb"

###########################

class Calculator():
    """
    """

    def __init__(self):
        pass

    def evaluate(self):
        pass


class XTBCalculator(Calculator):
    """
    """
    def evaluate(self, atomic_numbers, positions, params={}):
        """
        Args:
            atomic_numbers (cctk.OneIndexedArray):
            positions (cctk.OneIndexedArray):
            params (dict): custom params for calculation (not currently implemented)

        Returns:
            energy (float): in Hartree
            forces (cctk.OneIndexedArray): in amu Å per fs**2
        """

        #### np.int8 converts to ctypes.c_bytes, whereas np.intc converts to ctypes.c_int
        numbers = atomic_numbers.view(np.ndarray).astype(ctypes.c_int)
        num_atoms = len(numbers)

        positions = positions.view(np.ndarray) * constants.BOHR_PER_ANGSTROM
        positions = positions.astype(ctypes.c_double)

        calc = xtb.interface.XTBLibrary()
        options = {
            "print_level": 0,
            "parallel": 0,
            "accuracy": 1.00,
            "electronic_temperature": 300.0,
            "gradient": True,
            "restart": False,
            "ccm": True,
            "max_iterations": 250,
        }

        output = calc.GFN2Calculation(
            natoms=num_atoms,
            numbers=numbers,
            charge=0.0,
            positions=positions,
            options=options,
            output="-",
            magnetic_moment=0,
        )

        grad = -output["gradient"]
        energy = output["energy"]
        forces = np.array(grad).view(cctk.OneIndexedArray) *  constants.AMU_A2_FS2_PER_HARTREE_BOHR

        return energy, forces

class XTBCommandLineCalculator(Calculator):

    def __init__(self, charge=0, multiplicity=1):
        self.charge = charge
        self.multiplicity = multiplicity

    def evaluate(self, positions, atomic_numbers):
        """
        Gets the electronic energy and cartesian forces for the specified geometry.

        Args:
            positions (cctk.OneIndexedArray): the atomic positions in angstroms
            atomic_numbers (cctk.OneIndexedArray): the atomic numbers (int)

        Returns:
            energy (float): in Hartree
            forces (cctk.OneIndexedArray): in amu Å per fs**2
        """
        # set working directory
        old_working_directory = os.getcwd()
        os.chdir(XTB_DIRECTORY)

        # generate filenames
        global XTB_COUNTER
        attempts = 0
        while True:
            XTB_COUNTER += 1
            attempts += 1
            this_unique_id = f"{UNIQUE_ID}-{XTB_COUNTER:09d}"
            input_filename = f"presto-{this_unique_id}.xyz"
            if not os.path.isfile(input_filename):
                break
            if attempts > 10000:
                raise ValueError("could not find a unique filename to write!")
        output_filename = f"presto-{this_unique_id}.out"

        # create molecule
        molecule = cctk.Molecule(atomic_numbers, positions, charge=self.charge, multiplicity=self.multiplicity)

	    # write out job
        cctk.XYZFile.write_molecule_to_file(input_filename, molecule, title="presto")

        # run job
        command = ["bash", "run_xtb.sh", f"presto-{this_unique_id}", str(self.charge), str(self.multiplicity)]
        process = sp.Popen(command, stdout=sp.PIPE)
        output, error = process.communicate()
        p_status = process.wait()
        output = output.decode("utf-8")

        #print(output)
        #print(p_status)
        if p_status != 0:
            raise ValueError(f"command line xtb job {this_unique_id} died with exit code {p_status}!")

        # get results
        job_directory = f"{XTB_DIRECTORY}/presto-{this_unique_id}"
        os.chdir(job_directory)
        
        # parse energy
        if not os.path.isfile("energy"):
            raise ValueError(f"xtb energy file not found for job {this_unique_id}")
        with open("energy", "r") as f:
            energy_lines = f.read().splitlines()
        energy = energy_lines[1]
        fields = energy.split()
        energy = float(fields[1])
        if not os.path.isfile("gradient"):
            raise ValueError(f"xtb gradient file not found for job {this_unique_id}")
        with open("gradient", "r") as f:
            gradient_lines = f.read().splitlines()

        # parse forces
        forces = []
        for line in gradient_lines:
            fields = line.split()
            if len(fields) == 3:
                x,y,z = float(fields[0]), float(fields[1]), float(fields[2])
                forces.append([-x,-y,-z])
        forces = cctk.OneIndexedArray(forces)
        forces = forces * constants.AMU_A2_FS2_PER_HARTREE_BOHR
        assert len(forces) == molecule.get_n_atoms(), "unexpected number of atoms"

        # delete job directory
        os.chdir(XTB_DIRECTORY)
        try:
            shutil.rmtree(job_directory)
        except Exception as e:
            print(e)
            print(f"warning: could not remove ${job_directory} but continuing")

        # restore working directory
        os.chdir(old_working_directory)

        # return result
        return energy, forces

class GaussianCalculator(Calculator):

<<<<<<< HEAD
    def evaluate(self, positions, atomic_numbers, charge=0, multiplicity=1,
                 link0={"mem":"1GB", "nprocshared":"4"},
                 route_card="hf 3-21g force",
=======
    def __init__(self, charge=0, multiplicity=1,
                 link0={"mem":"1GB", "nprocshared":"4"},
                 route_card="#p hf 3-21g force",
>>>>>>> 476e4b75
                 footer=None):
        self.charge = charge
        self.multiplicity = multiplicity
        self.link0 = link0
        self.route_card = route_card
        self.footer = footer

    def evaluate(self, positions, atomic_numbers):
        """
        Gets the electronic energy and cartesian forces for the specified geometry.

        Args:
            positions (cctk.OneIndexedArray): the atomic positions in angstroms
            atomic_numbers (cctk.OneIndexedArray): the atomic numbers (int)

        Returns:
            energy (float): in Hartree
            forces (cctk.OneIndexedArray): in amu Å per fs**2
        """
        # set working directory
        old_working_directory = os.getcwd()
        os.chdir(GAUSSIAN_DIRECTORY)

        # generate filenames
        global GAUSSIAN_COUNTER
        attempts = 0
        while True:
            GAUSSIAN_COUNTER += 1
            attempts += 1
            this_unique_id = f"{UNIQUE_ID}-{XTB_COUNTER:09d}"
            input_filename = f"presto-{this_unique_id}.gjf"
            if not os.path.isfile(input_filename):
                break
            if attempts > 10000:
                raise ValueError("could not find a unique filename to write!")
        output_filename = f"presto-{this_unique_id}.out"

        # create molecule
        molecule = cctk.Molecule(atomic_numbers, positions, charge=self.charge, multiplicity=self.multiplicity)

	    # write out job
        cctk.GaussianFile.write_molecule_to_file(input_filename, molecule, self.route_card, self.link0, self.footer)

        # run job
        command = ["bash", "run_gaussian.sh", f"presto-{this_unique_id}"]
        process = sp.Popen(command, stdout=sp.PIPE)
        output, error = process.communicate()
        p_status = process.wait()
        output = output.decode("utf-8")
        #print(output)
        #print(p_status)
        if p_status != 0:
            raise ValueError(f"gaussian job {this_unique_id} died with exit code {p_status}!")

        # get results
        job_directory = f"{GAUSSIAN_DIRECTORY}/presto-{this_unique_id}"
        os.chdir(job_directory)
        gaussian_file = cctk.GaussianFile.read_file(output_filename)
        ensemble = gaussian_file.ensemble
        molecule = ensemble.molecules[-1]
        properties_dict = ensemble.get_properties_dict(molecule)
        energy = properties_dict["energy"]
        forces = properties_dict["forces"]
        forces = forces * constants.AMU_A2_FS2_PER_HARTREE_BOHR

        # delete job directory
        os.chdir(GAUSSIAN_DIRECTORY)
        try:
            shutil.rmtree(job_directory)
        except Exception as e:
            print(e)
            print(f"warning: could not remove ${job_directory} but continuing")

        # restore working directory
        os.chdir(old_working_directory)

        # return result
        return energy,forces

class ONIOMCalculator(Calculator):

    def evaluate(self, molecule):
        pass<|MERGE_RESOLUTION|>--- conflicted
+++ resolved
@@ -194,15 +194,9 @@
 
 class GaussianCalculator(Calculator):
 
-<<<<<<< HEAD
-    def evaluate(self, positions, atomic_numbers, charge=0, multiplicity=1,
-                 link0={"mem":"1GB", "nprocshared":"4"},
-                 route_card="hf 3-21g force",
-=======
     def __init__(self, charge=0, multiplicity=1,
                  link0={"mem":"1GB", "nprocshared":"4"},
                  route_card="#p hf 3-21g force",
->>>>>>> 476e4b75
                  footer=None):
         self.charge = charge
         self.multiplicity = multiplicity
