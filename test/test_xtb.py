import unittest, cctk
import numpy as np

import sys
sys.path.append('../presto')

import presto
from presto import calculators

if __name__ == '__main__':
    unittest.main()

class TestXTB(unittest.TestCase):
    def test_gfn2(self):
        hydrogen_molecule = cctk.XYZFile.read_file("test/static/H2.xyz").molecule
        atomic_numbers = hydrogen_molecule.atomic_numbers
        positions = hydrogen_molecule.geometry
        xtb_calculator = calculators.XTBCalculator(charge=0, multiplicity=1)
        energy, forces = xtb_calculator.evaluate(atomic_numbers, positions, print_timing=True)
        self.assertLessEqual(abs(energy+0.90379671599), 0.00000001)
        expected_forces = [[ 0.21688017, 0, 0],[-0.21688017, 0, 0]]
        actual_forces = [ list(i) for i in forces ]
        for row1,row2 in zip(expected_forces, actual_forces):
            for entry1,entry2 in zip(row1, row2):
                delta = abs(entry1-entry2)
                self.assertLessEqual(delta, 0.00000001)

    def test_gfn0(self):
        hydrogen_molecule = cctk.XYZFile.read_file("test/static/H2.xyz").molecule
        atomic_numbers = hydrogen_molecule.atomic_numbers
        positions = hydrogen_molecule.geometry
        xtb_calculator = calculators.XTBCalculator(charge=0, multiplicity=1, gfn=0)
        energy, forces = xtb_calculator.evaluate(atomic_numbers, positions, print_timing=True)
        self.assertLessEqual(abs(energy+1.0083914049), 0.00000001)
        print(forces)

    def test_big(self):
        molecule = cctk.XYZFile.read_file("test/static/nazarov-elim-solvated.xyz").molecule
        atomic_numbers = molecule.atomic_numbers
        positions = molecule.geometry
        xtb_calculator = calculators.XTBCalculator(charge=0, multiplicity=1, gfn=2, parallel=4)
        energy, forces = xtb_calculator.evaluate(atomic_numbers, positions, print_timing=True)
<<<<<<< HEAD
        self.assertLessEqual(abs(energy+966.42822051408), 0.00000001)
=======
        #print(energy)
        self.assertLessEqual(abs(energy+966.42822051408), 0.00000001)

    def test_constraint(self):
        hydrogen_molecule = cctk.XYZFile.read_file("test/static/H2.xyz").molecule
        atomic_numbers = hydrogen_molecule.atomic_numbers
        positions = hydrogen_molecule.geometry
#        xtb_calculator = calculators.XTBCalculator(charge=0, multiplicity=1, gfn=2, constraints=["DISTANCE: 0, 1, 0.8"])
        xtb_calculator = calculators.XTBCalculator(charge=0, multiplicity=1, gfn=2, constraints=["DISTANCE: 1, 2, 0.8"])
        energy, forces = xtb_calculator.evaluate(atomic_numbers, positions, print_timing=True)
#        self.assertLessEqual(abs(energy+1.0083914049), 0.00000001)
        self.assertLessEqual(abs(energy+0.90379671599), 0.00000001)
        print(forces)

>>>>>>> 370e2038
<|MERGE_RESOLUTION|>--- conflicted
+++ resolved
@@ -12,6 +12,8 @@
 
 class TestXTB(unittest.TestCase):
     def test_gfn2(self):
+        import os
+        print(os.getcwd())
         hydrogen_molecule = cctk.XYZFile.read_file("test/static/H2.xyz").molecule
         atomic_numbers = hydrogen_molecule.atomic_numbers
         positions = hydrogen_molecule.geometry
@@ -40,11 +42,8 @@
         positions = molecule.geometry
         xtb_calculator = calculators.XTBCalculator(charge=0, multiplicity=1, gfn=2, parallel=4)
         energy, forces = xtb_calculator.evaluate(atomic_numbers, positions, print_timing=True)
-<<<<<<< HEAD
-        self.assertLessEqual(abs(energy+966.42822051408), 0.00000001)
-=======
-        #print(energy)
-        self.assertLessEqual(abs(energy+966.42822051408), 0.00000001)
+        print(energy)
+        self.assertLessEqual(abs(energy+966.42822055789), 0.00000001)
 
     def test_constraint(self):
         hydrogen_molecule = cctk.XYZFile.read_file("test/static/H2.xyz").molecule
@@ -57,4 +56,3 @@
         self.assertLessEqual(abs(energy+0.90379671599), 0.00000001)
         print(forces)
 
->>>>>>> 370e2038
