import unittest, cctk
import numpy as np

import sys
sys.path.append('../presto')

import presto

if __name__ == '__main__':
    unittest.main()

class TestHydrogen(unittest.TestCase):
    def test_h2(self):
        def boring_scheduler(time):
            return 298

        start = cctk.XYZFile.read_file("test/static/H2.xyz").molecule
        traj = presto.trajectory.EquilibrationTrajectory(
            timestep=0.5,
            atomic_numbers=start.atomic_numbers,
            high_atoms=np.array([]),
            active_atoms=np.arange(1,start.num_atoms()+1),
            calculator=presto.calculators.XTBCalculator(),
            integrator=presto.integrators.VelocityVerletIntegrator(),
            bath_scheduler=boring_scheduler,
            stop_time = 10,
        )

        self.assertTrue(isinstance(traj, presto.trajectory.Trajectory))
        self.assertTrue(isinstance(traj, presto.trajectory.EquilibrationTrajectory))
        self.assertEqual(traj.bath_scheduler(0), 298)

        traj.run(checkpoint_filename="chk.chk", checkpoint_interval=50, positions=start.geometry)
        times = list(range(len(traj.forward_frames)))
        times = np.array(times)*traj.timestep
        #print(np.mean(traj.forward_frames[0].positions,axis=0))
        for time,frame in zip(times,traj.forward_frames):
            print(f"{time:.1f}  ", end="")
            h1,h2 = frame.positions[1], frame.positions[2]
            distance = cctk.helper_functions.compute_distance_between(h1,h2)
            print(frame)
            print(f"r={distance:.2f}")
            print("---------------------------")
        self.assertTrue(isinstance(traj.forward_frames[0], presto.frame.Frame))
        #self.assertTrue(np.array_equal(traj.forward_frames[0].positions, start.geometry))

        temps = [f.temperature() for f in traj.forward_frames]
        dists = [f.molecule().get_distance(1,2) for f in traj.forward_frames]
        energies = [f.energy for f in traj.forward_frames]
<<<<<<< HEAD
        print(temps)
        print(energies)
        print(dists)
=======
        #print(temps)
        #print(energies)
>>>>>>> be756874
<|MERGE_RESOLUTION|>--- conflicted
+++ resolved
@@ -47,11 +47,3 @@
         temps = [f.temperature() for f in traj.forward_frames]
         dists = [f.molecule().get_distance(1,2) for f in traj.forward_frames]
         energies = [f.energy for f in traj.forward_frames]
-<<<<<<< HEAD
-        print(temps)
-        print(energies)
-        print(dists)
-=======
-        #print(temps)
-        #print(energies)
->>>>>>> be756874
